"""Student Information System tables."""

from typing import Dict, Any

import pandas as pd

from irg.schema import Table


def personal_data(src: pd.DataFrame) -> Dict[str, Any]:
    id_cols = ['student_token']
    attributes = Table.learn_meta(src, id_cols)
    return {
        'id_cols': id_cols,
        'attributes': attributes,
        'primary_keys': ['student_token']
    }


def sis_academic_career(src: pd.DataFrame) -> Dict[str, Any]:
    id_cols = ['student_token']
    attributes = Table.learn_meta(src, id_cols)
    return {
        'id_cols': id_cols,
        'attributes': attributes,
<<<<<<< HEAD
        # 'determinants': [
        #     ['form_of_study', 'form_of_study_descr']
        # ],
=======
#         'determinants': [
#             ['form_of_study', 'form_of_study_descr']
#         ],
>>>>>>> ebbd1efd
        'primary_keys': ['student_token', 'academic_career'],
        'foreign_keys': [{
            'columns': ['student_token'],
            'parent': 'personal_data'
        }]
    }


def sis_academic_program_offer(src: pd.DataFrame) -> Dict[str, Any]:
    id_cols = []  # ['academic_program']
    attributes = Table.learn_meta(src, id_cols)
    return {
        'id_cols': id_cols,
        'attributes': attributes,
        'ttype': 'base',
#         'determinants': [
#             ['academic_program', 'academic_program_descr']
#         ],
        'primary_keys': ['academic_program']
    }


def sis_academic_program(src: pd.DataFrame) -> Dict[str, Any]:
    id_cols = ['student_token']  # ['student_token', 'academic_program', 'dual_academic_program']
    attributes = Table.learn_meta(src, id_cols)
    return {
        'id_cols': id_cols,
        'attributes': attributes,
        'primary_keys': ['student_token', 'academic_career', 'academic_program'],
        'foreign_keys': [{
            'columns': ['student_token'],
            'parent': 'sis_academic_career'
        }, {
            'columns': ['academic_program'],
            'parent': 'sis_academic_program_offer',
        }, {
            'columns': ['dual_academic_program'],
            'parent': 'sis_academic_program_offer',
            'parent_columns': ['academic_program']
        }]
    }


def sis_plan_offer(src: pd.DataFrame) -> Dict[str, Any]:
    id_cols = []  # ['academic_plan']
    attributes = Table.learn_meta(src, id_cols)
    return {
        'id_cols': id_cols,
        'attributes': attributes,
        'ttype': 'base',
<<<<<<< HEAD
        # 'determinants': [
        #     ['academic_plan', 'academic_plan_descr'],
        #     ['academic_plan_type', 'academic_plan_type_descr']
        # ],
=======
#         'determinants': [
#             ['academic_plan', 'academic_plan_descr'],
#             ['academic_plan_type', 'academic_plan_type_descr']
#         ],
>>>>>>> ebbd1efd
        'primary_keys': ['academic_plan'],
    }


def sis_academic_plan(src: pd.DataFrame) -> Dict[str, Any]:
    id_cols = ['student_token']  # ['student_token', 'academic_program', 'academic_plan']
    attributes = Table.learn_meta(src, id_cols)
    return {
        'id_cols': id_cols,
        'attributes': attributes,
<<<<<<< HEAD
        # 'determinants': [
        #     ['degree', 'degree_descr'],
        # ],
=======
#         'determinants': [
#             ['degree', 'degree_descr'],
#         ],
>>>>>>> ebbd1efd
        'primary_keys': ['student_token', 'academic_career', 'academic_program', 'academic_plan'],
        'foreign_keys': [{
            'columns': ['student_token', 'academic_career', 'academic_program'],
            'parent': 'sis_academic_program'
        }, {
            'columns': ['academic_plan'],
            'parent': 'sis_plan_offer',
        }]
    }


def sis_enrolment(src: pd.DataFrame) -> Dict[str, Any]:
    id_cols = ['student_token']  # ['student_token', 'academic_program', 'academic_plan']
    attributes = Table.learn_meta(src, id_cols, ['career_nbr'])
    return {
        'id_cols': id_cols,
        'attributes': attributes,
<<<<<<< HEAD
        # 'determinants': [
        #     ['department', 'department_descr'],
        #     ['program_status', 'program_status_descr']
        # ],
=======
#         'determinants': [
#             ['department', 'department_descr'],
#             ['program_status', 'program_status_descr']
#         ],
>>>>>>> ebbd1efd
        'primary_keys': ['student_token', 'academic_program', 'academic_plan', 'admit_tyear', 'admit_tsem'],
        'foreign_keys': [{
            'columns': ['student_token', 'academic_career', 'academic_program', 'academic_plan'],
            'parent': 'sis_academic_plan'
        }]
    }


def gym(src: pd.DataFrame) -> Dict[str, Any]:
    id_cols = ['student_token']
    attributes = Table.learn_meta(src, id_cols)
    return {
        'id_cols': id_cols,
        'attributes': attributes,
        # 'determinants': [
        #     ['degree', 'degree_descr'],
        # ],
        'primary_keys': ['student_token'],
        'foreign_keys': [{
            'columns': ['student_token'],
            'parent': 'personal_data'
        }]
    }


def sis_module_enrolment(src: pd.DataFrame) -> Dict[str, Any]:
    id_cols = ['student_token']
    attributes = Table.learn_meta(src, id_cols)
    return {
        'id_cols': id_cols,
        'attributes': attributes,
        # 'determinants': [
        #     ['degree', 'degree_descr'],
        # ],
        'primary_keys': ['student_token','module_code'],
        'foreign_keys': [{
            'columns': ['student_token'],
            'parent': 'personal_data'
        }]
    }

def sis_course(src: pd.DataFrame) -> Dict[str, Any]:
    id_cols = []
    attributes = Table.learn_meta(src, id_cols)
    return {
        'id_cols': id_cols,
        'attributes': attributes,
        # 'determinants': [
        #     ['degree', 'degree_descr'],
        # ],
        'primary_keys': ['module_code'],
        'foreign_keys': [{
            'columns': ['module_code'],
            'parent': 'sis_module_enrolment'
        }]
    }

def sis_credits(src: pd.DataFrame) -> Dict[str, Any]:
    id_cols = ['student_token']
    attributes = Table.learn_meta(src, id_cols)
    return {
        'id_cols': id_cols,
        'attributes': attributes,
        # 'determinants': [
        #     ['degree', 'degree_descr'],
        # ],
        'primary_keys': ['student_token','module_code'],
        'foreign_keys': [{
            'columns': ['student_token'],
            'parent': 'sis_module_enrolment'
        }]
    }

def sis_milestone(src: pd.DataFrame) -> Dict[str, Any]:
    id_cols = ['student_token']
    attributes = Table.learn_meta(src, id_cols)
    return {
        'id_cols': id_cols,
        'attributes': attributes,
        # 'determinants': [
        #     ['degree', 'degree_descr'],
        # ],
        'primary_keys': ['student_token'],
        'foreign_keys': [{
            'columns': ['student_token'],
            'parent': 'personal_data'
        }]
    }

def academic_program_offer(src: pd.DataFrame) -> Dict[str, Any]:
    id_cols = ['academic_program']
    attributes = Table.learn_meta(src, id_cols)
    return {
        'id_cols': id_cols,
        'attributes': attributes,
        'ttype': 'base',
#         'determinants': [
#             ['academic_program', 'academic_program_descr']
#         ],
        'primary_keys': ['academic_program', 'tyear', 'tsem']
    }


def academic_plan_offer(src: pd.DataFrame) -> Dict[str, Any]:
    id_cols = ['academic_plan', 'academic_program']
    attributes = Table.learn_meta(src, id_cols)
    return {
        'id_cols': id_cols,
        'attributes': attributes,
        'ttype': 'base',
#         'determinants': [
#             ['academic_plan', 'academic_plan_descr'],
#             ['academic_plan_type', 'academic_plan_type_descr'],
#         ],
        'primary_keys': ['academic_plan', 'academic_program', 'tyear', 'tsem'],
        'foreign_keys': [{
            'columns': ['academic_program', 'tyear', 'tsem'],
            'parent': 'academic_program_offer'
        }]
    }


def academic_subplan_offer(src: pd.DataFrame) -> Dict[str, Any]:
    id_cols = ['academic_plan', 'academic_program', 'academic_subplan']
    attributes = Table.learn_meta(src, id_cols)
    return {
        'id_cols': id_cols,
        'attributes': attributes,
        'ttype': 'base',
#         'determinants': [
#             ['academic_subplan', 'academic_subplan_descr'],
#         ],
        'primary_keys': ['academic_plan', 'academic_program', 'tyear', 'tsem', 'academic_subplan'],
        'foreign_keys': [{
            'columns': ['academic_plan', 'academic_program', 'tyear', 'tsem'],
            'parent': 'academic_plan_offer'
        }]
    }


def degree_offer(src: pd.DataFrame) -> Dict[str, Any]:
    id_cols = ['academic_plan', 'academic_program', 'department']
    num_cat_cols = ['faculty_code']
    attributes = Table.learn_meta(src, id_cols, num_cat_cols)
    return {
        'id_cols': id_cols,
        'attributes': attributes,
        'ttype': 'base',
#         'determinants': [
#             ['faculty_code', 'faculty_descr'],
#             ['department', 'department_descr']
#         ],
        'primary_keys': ['academic_plan', 'academic_program', 'tyear', 'tsem', 'degree', 'department'],
        'foreign_keys': [{
            'columns': ['academic_plan', 'academic_program', 'tyear', 'tsem'],
            'parent': 'academic_plan_offer'
        }]
    }


def student_enrolment(src: pd.DataFrame) -> Dict[str, Any]:
    id_cols = [
        'academic_plan', 'academic_program', 'department', 'student_token',
        'attached_to_ri', 'dual_academic_program', 'partner_university'
    ]
    attributes = Table.learn_meta(src, id_cols)
    return {
        'id_cols': id_cols,
        'attributes': attributes,
#         'determinants': [
#             ['attached_to_ri', 'attached_to_ri_descr'],
#             ['form_of_study', 'form_of_study_descr'],
#             ['partner_university', 'partner_university_descr']
#         ],
        'primary_keys': ['academic_plan', 'academic_program', 'tyear', 'tsem', 'degree', 'department', 'student_token'],
        'foreign_keys': [{
            'columns': ['academic_plan', 'academic_program', 'tyear', 'tsem', 'degree', 'department'],
            'parent': 'degree_offer'
        }, {
            'columns': ['dual_academic_program', 'tyear', 'tsem'],
            'parent': 'academic_program_offer',
            'parent_columns': ['academic_program', 'tyear', 'tsem']
        }]
    }


def subplan_declarations(src: pd.DataFrame) -> Dict[str, Any]:
    id_cols = ['academic_plan', 'academic_program', 'department', 'student_token', 'academic_subplan']
    attributes = Table.learn_meta(src, id_cols)
    return {
        'id_cols': id_cols,
        'attributes': attributes,
        'primary_keys': ['academic_plan', 'academic_program', 'tyear', 'tsem', 'degree', 'department',
                         'student_token', 'academic_subplan'],
        'foreign_keys': [{
            'columns': ['academic_plan', 'academic_program', 'tyear', 'tsem', 'degree', 'department', 'student_token'],
            'parent': 'student_enrolment'
        }, {
            'columns': ['academic_plan', 'academic_program', 'tyear', 'tsem', 'academic_subplan'],
            'parent': 'academic_subplan_offer',
        }]
    }


def career_enrolment(src: pd.DataFrame) -> Dict[str, Any]:
    id_cols = ['academic_plan', 'academic_program', 'department', 'student_token', 'academic_subplan']
    attributes = Table.learn_meta(src, id_cols, ['career_nbr'])
    return {
        'id_cols': id_cols,
        'attributes': attributes,
        'foreign_keys': [{
            'columns': ['academic_plan', 'academic_program', 'tyear', 'tsem', 'degree', 'department', 'student_token'],
            'parent': 'student_enrolment'
        }]
    }<|MERGE_RESOLUTION|>--- conflicted
+++ resolved
@@ -23,15 +23,11 @@
     return {
         'id_cols': id_cols,
         'attributes': attributes,
-<<<<<<< HEAD
-        # 'determinants': [
-        #     ['form_of_study', 'form_of_study_descr']
-        # ],
-=======
+
 #         'determinants': [
 #             ['form_of_study', 'form_of_study_descr']
 #         ],
->>>>>>> ebbd1efd
+
         'primary_keys': ['student_token', 'academic_career'],
         'foreign_keys': [{
             'columns': ['student_token'],
@@ -82,17 +78,12 @@
         'id_cols': id_cols,
         'attributes': attributes,
         'ttype': 'base',
-<<<<<<< HEAD
-        # 'determinants': [
-        #     ['academic_plan', 'academic_plan_descr'],
-        #     ['academic_plan_type', 'academic_plan_type_descr']
-        # ],
-=======
+
 #         'determinants': [
 #             ['academic_plan', 'academic_plan_descr'],
 #             ['academic_plan_type', 'academic_plan_type_descr']
 #         ],
->>>>>>> ebbd1efd
+
         'primary_keys': ['academic_plan'],
     }
 
@@ -103,15 +94,11 @@
     return {
         'id_cols': id_cols,
         'attributes': attributes,
-<<<<<<< HEAD
-        # 'determinants': [
-        #     ['degree', 'degree_descr'],
-        # ],
-=======
+
 #         'determinants': [
 #             ['degree', 'degree_descr'],
 #         ],
->>>>>>> ebbd1efd
+
         'primary_keys': ['student_token', 'academic_career', 'academic_program', 'academic_plan'],
         'foreign_keys': [{
             'columns': ['student_token', 'academic_career', 'academic_program'],
@@ -129,17 +116,12 @@
     return {
         'id_cols': id_cols,
         'attributes': attributes,
-<<<<<<< HEAD
-        # 'determinants': [
-        #     ['department', 'department_descr'],
-        #     ['program_status', 'program_status_descr']
-        # ],
-=======
+
 #         'determinants': [
 #             ['department', 'department_descr'],
 #             ['program_status', 'program_status_descr']
 #         ],
->>>>>>> ebbd1efd
+
         'primary_keys': ['student_token', 'academic_program', 'academic_plan', 'admit_tyear', 'admit_tsem'],
         'foreign_keys': [{
             'columns': ['student_token', 'academic_career', 'academic_program', 'academic_plan'],
